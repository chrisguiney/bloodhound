{-# LANGUAGE DeriveGeneric       #-}
{-# LANGUAGE ScopedTypeVariables #-}

module Main where

<<<<<<< HEAD
import Control.Applicative
import Control.Monad
import Database.Bloodhound
import Data.Aeson
import Data.Aeson.Types (parseMaybe)
import Data.List (nub, elemIndex)
import Data.List.NonEmpty (NonEmpty(..))
import Data.Time.Calendar (Day(..))
import Data.Time.Clock (secondsToDiffTime, UTCTime(..))
import Data.Text (Text)
import qualified Data.Text as T
import GHC.Generics (Generic)
import Network.HTTP.Client
import qualified Network.HTTP.Types.Status as NHTS
import Prelude hiding (filter, putStrLn)
import Test.Hspec
import Test.Hspec.QuickCheck (prop)
import Test.QuickCheck
import qualified Data.Map.Strict as M

import System.IO
=======
import           Control.Applicative
import           Data.Aeson
import           Data.HashMap.Strict       (fromList)
import           Data.List                 (nub)
import           Data.List.NonEmpty        (NonEmpty (..))
import           Data.Text                 (Text)
import qualified Data.Text                 as T
import           Data.Time.Calendar        (Day (..))
import           Data.Time.Clock           (UTCTime (..), secondsToDiffTime)
import qualified Data.Vector               as V
import           Database.Bloodhound
import           GHC.Generics              (Generic)
import           Network.HTTP.Client
import qualified Network.HTTP.Types.Status as NHTS
import           Prelude                   hiding (filter, putStrLn)
import           Test.Hspec
import           Test.Hspec.QuickCheck     (prop)
import           Test.QuickCheck
>>>>>>> f4d0e108

testServer  :: Server
testServer  = Server "http://localhost:9200"
testIndex   :: IndexName
testIndex   = IndexName "bloodhound-tests-twitter-1"
testMapping :: MappingName
testMapping = MappingName "tweet"

validateStatus :: Response body -> Int -> Expectation
validateStatus resp expected =
  (NHTS.statusCode $ responseStatus resp)
  `shouldBe` (expected :: Int)

createExampleIndex :: IO Reply
createExampleIndex = createIndex testServer defaultIndexSettings testIndex
deleteExampleIndex :: IO Reply
deleteExampleIndex = deleteIndex testServer testIndex

data ServerVersion = ServerVersion Int Int Int deriving (Show, Eq, Ord)

es14 :: ServerVersion
es14 = ServerVersion 1 4 0

es13 :: ServerVersion
es13 = ServerVersion 1 3 0

es12 :: ServerVersion
es12 = ServerVersion 1 2 0

es11 :: ServerVersion
es11 = ServerVersion 1 1 0

es10 :: ServerVersion
es10 = ServerVersion 1 0 0

serverBranch :: ServerVersion -> ServerVersion
serverBranch (ServerVersion maj min patch) = ServerVersion maj min 0

mkServerVersion :: [Int] -> Maybe ServerVersion
mkServerVersion [maj, min, patch] = Just (ServerVersion maj min patch)
mkServerVersion _                 = Nothing

getServerVersion :: Server -> IO (Maybe ServerVersion)
getServerVersion s = liftM extractVersion (getStatus s)
  where   
    version'                    = T.splitOn "." . number . version
    toInt                       = read . T.unpack
    parseVersion v              = map toInt (version' v)
    extractVersion              = join . liftM (mkServerVersion . parseVersion)
             


testServerBranch :: IO (Maybe ServerVersion)
testServerBranch = getServerVersion testServer >>= \v -> return $ liftM serverBranch v

atleast :: ServerVersion -> IO Bool
atleast v = testServerBranch >>= \x -> return $ x >= Just (serverBranch v)

atmost :: ServerVersion -> IO Bool
atmost v = testServerBranch >>= \x -> return $ x <= Just (serverBranch v)

is :: ServerVersion -> IO Bool
is v = testServerBranch >>= \x -> return $ x == Just (serverBranch v)

when' :: Monad m => m Bool -> m () -> m ()
when' b f = b >>= \x -> when x f

data Location = Location { lat :: Double
                         , lon :: Double } deriving (Eq, Generic, Show)

data Tweet = Tweet { user     :: Text
                   , postDate :: UTCTime
                   , message  :: Text
                   , age      :: Int
                   , location :: Location }
           deriving (Eq, Generic, Show)

instance ToJSON   Tweet
instance FromJSON Tweet
instance ToJSON   Location
instance FromJSON Location

data TweetMapping = TweetMapping deriving (Eq, Show)

instance ToJSON TweetMapping where
  toJSON TweetMapping =
    object ["tweet" .=
      object ["properties" .=
        object ["location" .= object ["type" .= ("geo_point" :: Text)]]]]

exampleTweet :: Tweet
exampleTweet = Tweet { user     = "bitemyapp"
                     , postDate = UTCTime
                                  (ModifiedJulianDay 55000)
                                  (secondsToDiffTime 10)
                     , message  = "Use haskell!"
                     , age      = 10000
                     , location = Location 40.12 (-71.34) }

otherTweet :: Tweet
otherTweet = Tweet { user     = "notmyapp"
                   , postDate = UTCTime
                                (ModifiedJulianDay 55000)
                                (secondsToDiffTime 11)
                   , message  = "Use haskell!"
                   , age      = 1000
                   , location = Location 40.12 (-71.34) }

insertData :: IO ()
insertData = do
  _ <- deleteExampleIndex
  _ <- createExampleIndex
  _ <- putMapping testServer testIndex testMapping TweetMapping
  _ <- indexDocument testServer testIndex testMapping exampleTweet (DocId "1")
  _ <- refreshIndex testServer testIndex
  return ()

insertOther :: IO ()
insertOther = do
  _ <- indexDocument testServer testIndex testMapping otherTweet (DocId "2")
  _ <- refreshIndex testServer testIndex
  return ()

searchTweet :: Search -> IO (Either String Tweet)
searchTweet search = do
  reply <- searchByIndex testServer testIndex search
  let result = eitherDecode (responseBody reply) :: Either String (SearchResult Tweet)
  let myTweet = fmap (hitSource . head . hits . searchHits) result
  return myTweet

searchExpectNoResults :: Search -> IO ()
searchExpectNoResults search = do
  reply <- searchByIndex testServer testIndex search
  let result = eitherDecode (responseBody reply) :: Either String (SearchResult Tweet)
  let emptyHits = fmap (hits . searchHits) result
  emptyHits `shouldBe` Right []

searchExpectAggs :: Search -> IO ()
searchExpectAggs search = do
  reply <- searchAll testServer search
  let isEmpty x = return (M.null x) 
  let result = decode (responseBody reply) :: Maybe (SearchResult Tweet)
  (result >>= aggregations >>= isEmpty) `shouldBe` Just False
  
searchValidBucketAgg :: (BucketAggregation a, FromJSON a, Show a) => Search -> Text -> (Text -> AggregationResults -> Maybe (Bucket a)) -> IO ()
searchValidBucketAgg search aggKey extractor = do
  reply <- searchAll testServer search
  let bucketDocs = docCount . head . buckets
  let result = decode (responseBody reply) :: Maybe (SearchResult Tweet)
  let count = result >>= aggregations >>= extractor aggKey >>= \x -> return (bucketDocs x)
  count `shouldBe` Just 1

searchTermsAggHint :: [ExecutionHint] -> IO ()
searchTermsAggHint hints = do
      let terms hint = TermsAgg $ (mkTermsAggregation "user") { termExecutionHint = Just hint }
      let search hint = mkAggregateSearch Nothing $ mkAggregations "users" $ terms hint
      forM_ hints $ searchExpectAggs . search
      forM_ hints (\x -> searchValidBucketAgg (search x) "users" toTerms)

data BulkTest = BulkTest { name :: Text } deriving (Eq, Generic, Show)
instance FromJSON BulkTest
instance ToJSON BulkTest

noDuplicates :: Eq a => [a] -> Bool
noDuplicates xs = nub xs == xs

instance Arbitrary RegexpFlags where
  arbitrary = oneof [ pure AllRegexpFlags
                    , pure NoRegexpFlags
                    , SomeRegexpFlags <$> arbitrary
                    ]

instance Arbitrary a => Arbitrary (NonEmpty a) where
  arbitrary = liftA2 (:|) arbitrary arbitrary

instance Arbitrary RegexpFlag where
  arbitrary = oneof [ pure AnyString
                    , pure Automaton
                    , pure Complement
                    , pure Empty
                    , pure Intersection
                    , pure Interval
                    ]

main :: IO ()
main = hspec $ do

  describe "index create/delete API" $ do
    it "creates and then deletes the requested index" $ do
      -- priming state.
      _ <- deleteExampleIndex
      resp <- createExampleIndex
      deleteResp <- deleteExampleIndex
      validateStatus resp 200
      validateStatus deleteResp 200


  describe "document API" $ do
    it "indexes, gets, and then deletes the generated document" $ do
      _ <- insertData
      docInserted <- getDocument testServer testIndex testMapping (DocId "1")
      let newTweet = eitherDecode
                     (responseBody docInserted) :: Either String (EsResult Tweet)
      fmap _source newTweet `shouldBe` Right exampleTweet


  describe "bulk API" $ do
    it "inserts all documents we request" $ do
      _ <- insertData
      let firstTest = BulkTest "blah"
      let secondTest = BulkTest "bloo"
      let firstDoc = BulkIndex testIndex
                     testMapping (DocId "2") (toJSON firstTest)
      let secondDoc = BulkCreate testIndex
                     testMapping (DocId "3") (toJSON secondTest)
      let stream = [firstDoc, secondDoc]
      _ <- bulk testServer stream
      _ <- refreshIndex testServer testIndex
      fDoc <- getDocument testServer testIndex testMapping (DocId "2")
      sDoc <- getDocument testServer testIndex testMapping (DocId "3")
      let maybeFirst  = eitherDecode $ responseBody fDoc :: Either String (EsResult BulkTest)
      let maybeSecond = eitherDecode $ responseBody sDoc :: Either String (EsResult BulkTest)
      fmap _source maybeFirst `shouldBe` Right firstTest
      fmap _source maybeSecond `shouldBe` Right secondTest


  describe "query API" $ do
    it "returns document for term query and identity filter" $ do
      _ <- insertData
      let query = TermQuery (Term "user" "bitemyapp") Nothing
      let filter = IdentityFilter <&&> IdentityFilter
      let search = mkSearch (Just query) (Just filter)
      myTweet <- searchTweet search
      myTweet `shouldBe` Right exampleTweet

    it "returns document for match query" $ do
      _ <- insertData
      let query = QueryMatchQuery $ mkMatchQuery (FieldName "user") (QueryString "bitemyapp")
      let search = mkSearch (Just query) Nothing
      myTweet <- searchTweet search
      myTweet `shouldBe` Right exampleTweet

    it "returns document for multi-match query" $ do
      _ <- insertData
      let fields = [FieldName "user", FieldName "message"]
      let query = QueryMultiMatchQuery $ mkMultiMatchQuery fields (QueryString "bitemyapp")
      let search = mkSearch (Just query) Nothing
      myTweet <- searchTweet search
      myTweet `shouldBe` Right exampleTweet

    it "returns document for bool query" $ do
      _ <- insertData
      let innerQuery = QueryMatchQuery $
                       mkMatchQuery (FieldName "user") (QueryString "bitemyapp")
      let query = QueryBoolQuery $
                  mkBoolQuery [innerQuery] [] []
      let search = mkSearch (Just query) Nothing
      myTweet <- searchTweet search
      myTweet `shouldBe` Right exampleTweet

    it "returns document for boosting query" $ do
      _ <- insertData
      let posQuery = QueryMatchQuery $ mkMatchQuery (FieldName "user") (QueryString "bitemyapp")
      let negQuery = QueryMatchQuery $ mkMatchQuery (FieldName "user") (QueryString "notmyapp")
      let query = QueryBoostingQuery $ BoostingQuery posQuery negQuery (Boost 0.2)
      let search = mkSearch (Just query) Nothing
      myTweet <- searchTweet search
      myTweet `shouldBe` Right exampleTweet

    it "returns document for common terms query" $ do
      _ <- insertData
      let query = QueryCommonTermsQuery $
                  CommonTermsQuery (FieldName "user")
                  (QueryString "bitemyapp")
                  (CutoffFrequency 0.0001)
                  Or Or Nothing Nothing Nothing Nothing
      let search = mkSearch (Just query) Nothing
      myTweet <- searchTweet search
      myTweet `shouldBe` Right exampleTweet


  describe "sorting" $ do
    it "returns documents in the right order" $ do
      _ <- insertData
      _ <- insertOther
      let sortSpec = DefaultSortSpec $ mkSort (FieldName "age") Ascending
      let search = Search Nothing
                   (Just IdentityFilter) (Just [sortSpec]) Nothing
                   False 0 10
      reply <- searchByIndex testServer testIndex search
      let result = eitherDecode (responseBody reply) :: Either String (SearchResult Tweet)
      let myTweet = fmap (hitSource . head . hits . searchHits) result
      myTweet `shouldBe` Right otherTweet


  describe "filtering API" $ do
    it "returns document for composed boolmatch and identity" $ do
      _ <- insertData
      let queryFilter = BoolFilter (MustMatch (Term "user" "bitemyapp") False)
                        <&&> IdentityFilter
      let search = mkSearch Nothing (Just queryFilter)
      myTweet <- searchTweet search
      myTweet `shouldBe` Right exampleTweet

    it "returns document for term filter" $ do
      _ <- insertData
      let termFilter = TermFilter (Term "user" "bitemyapp") False
      let search = mkSearch Nothing (Just termFilter)
      myTweet <- searchTweet search
      myTweet `shouldBe` Right exampleTweet

    it "returns document for existential filter" $ do
      _ <- insertData
      let search = mkSearch Nothing (Just (ExistsFilter (FieldName "user")))
      myTweet <- searchTweet search
      myTweet `shouldBe` Right exampleTweet

    it "returns document for geo boundingbox filter" $ do
      _ <- insertData
      let box = GeoBoundingBox (LatLon 40.73 (-74.1)) (LatLon 40.10 (-71.12))
      let bbConstraint = GeoBoundingBoxConstraint (FieldName "tweet.location") box False GeoFilterMemory
      let geoFilter = GeoBoundingBoxFilter bbConstraint
      let search = mkSearch Nothing (Just geoFilter)
      myTweet <- searchTweet search
      myTweet `shouldBe` Right exampleTweet

    it "doesn't return document for nonsensical boundingbox filter" $ do
      _ <- insertData
      let box          = GeoBoundingBox (LatLon 0.73 (-4.1)) (LatLon 0.10 (-1.12))
      let bbConstraint = GeoBoundingBoxConstraint (FieldName "tweet.location") box False GeoFilterMemory
      let geoFilter    = GeoBoundingBoxFilter bbConstraint
      let search       = mkSearch Nothing (Just geoFilter)
      searchExpectNoResults search

    it "returns document for geo distance filter" $ do
      _ <- insertData
      let geoPoint = GeoPoint (FieldName "tweet.location") (LatLon 40.12 (-71.34))
      let distance = Distance 10.0 Miles
      let optimizeBbox = OptimizeGeoFilterType GeoFilterMemory
      let geoFilter = GeoDistanceFilter geoPoint distance SloppyArc optimizeBbox False
      let search = mkSearch Nothing (Just geoFilter)
      myTweet <- searchTweet search
      myTweet `shouldBe` Right exampleTweet

    it "returns document for geo distance range filter" $ do
      _ <- insertData
      let geoPoint = GeoPoint (FieldName "tweet.location") (LatLon 40.12 (-71.34))
      let distanceRange = DistanceRange (Distance 0.0 Miles) (Distance 10.0 Miles)
      let geoFilter = GeoDistanceRangeFilter geoPoint distanceRange
      let search = mkSearch Nothing (Just geoFilter)
      myTweet <- searchTweet search
      myTweet `shouldBe` Right exampleTweet

    it "doesn't return document for wild geo distance range filter" $ do
      _ <- insertData
      let geoPoint = GeoPoint (FieldName "tweet.location") (LatLon 40.12 (-71.34))
      let distanceRange = DistanceRange (Distance 100.0 Miles) (Distance 1000.0 Miles)
      let geoFilter = GeoDistanceRangeFilter geoPoint distanceRange
      let search = mkSearch Nothing (Just geoFilter)
      searchExpectNoResults search

    it "returns document for geo polygon filter" $ do
      _ <- insertData
      let points = [LatLon 40.0 (-70.00),
                    LatLon 40.0 (-72.00),
                    LatLon 41.0 (-70.00),
                    LatLon 41.0 (-72.00)]
      let geoFilter = GeoPolygonFilter (FieldName "tweet.location") points
      let search = mkSearch Nothing (Just geoFilter)
      myTweet <- searchTweet search
      myTweet `shouldBe` Right exampleTweet

    it "doesn't return document for bad geo polygon filter" $ do
      _ <- insertData
      let points = [LatLon 40.0 (-70.00),
                    LatLon 40.0 (-71.00),
                    LatLon 41.0 (-70.00),
                    LatLon 41.0 (-71.00)]
      let geoFilter = GeoPolygonFilter (FieldName "tweet.location") points
      let search = mkSearch Nothing (Just geoFilter)
      searchExpectNoResults search

    it "returns document for ids filter" $ do
      _ <- insertData
      let filter = IdsFilter (MappingName "tweet") [DocId "1"]
      let search = mkSearch Nothing (Just filter)
      myTweet <- searchTweet search
      myTweet `shouldBe` Right exampleTweet

    it "returns document for range filter" $ do
      _ <- insertData
      let filter = RangeFilter (FieldName "age")
                   (Right (RangeLtGt (LessThan 100000.0) (GreaterThan 1000.0)))
                   RangeExecutionIndex False
      let search = mkSearch Nothing (Just filter)
      myTweet <- searchTweet search
      myTweet `shouldBe` Right exampleTweet

    it "returns document for regexp filter" $ do
      _ <- insertData
      let filter = RegexpFilter (FieldName "user") (Regexp "bite.*app")
                   AllRegexpFlags (CacheName "test") False (CacheKey "key")
      let search = mkSearch Nothing (Just filter)
      myTweet <- searchTweet search
      myTweet `shouldBe` Right exampleTweet

    it "doesn't return document for non-matching regexp filter" $ do
      _ <- insertData
      let filter = RegexpFilter (FieldName "user")
                   (Regexp "boy") AllRegexpFlags
                   (CacheName "test") False (CacheKey "key")
      let search = mkSearch Nothing (Just filter)
      searchExpectNoResults search

  describe "Aggregation API" $ do
    it "returns term aggregation results" $ do
      _ <- insertData
      let terms = TermsAgg $ mkTermsAggregation "user"
      let search = mkAggregateSearch Nothing $ mkAggregations "users" terms
      searchExpectAggs search
      searchValidBucketAgg search "users" toTerms

    it "can give collection hint parameters to term aggregations" $ when' (atleast es13) $ do
      _ <- insertData
      let terms = TermsAgg $ (mkTermsAggregation "user") { termCollectMode = Just BreadthFirst }
      let search = mkAggregateSearch Nothing $ mkAggregations "users" terms
      searchExpectAggs search
      searchValidBucketAgg search "users" toTerms

    it "can give execution hint paramters to term aggregations" $ when' (atmost es11) $ do
      _ <- insertData
      searchTermsAggHint [Map, Ordinals]

    it "can give execution hint paramters to term aggregations" $ when' (is es12) $ do
      _ <- insertData
      searchTermsAggHint [GlobalOrdinals, GlobalOrdinalsHash, GlobalOrdinalsLowCardinality, Map, Ordinals]

    it "can give execution hint paramters to term aggregations" $ when' (atleast es12) $ do
      _ <- insertData
      searchTermsAggHint [GlobalOrdinals, GlobalOrdinalsHash, GlobalOrdinalsLowCardinality, Map]

    it "returns date histogram aggregation results" $ do
      _ <- insertData
      let histogram = DateHistogramAgg $ mkDateHistogram (FieldName "postDate") Minute
      let search = mkAggregateSearch Nothing (mkAggregations "byDate" histogram)
      searchExpectAggs search
      searchValidBucketAgg search "byDate" toDateHistogram

    it "returns date histogram using fractional date" $ do
      _ <- insertData
      let periods            = [Year, Quarter, Month, Week, Day, Hour, Minute, Second]
      let fractionals        = map (FractionalInterval 1.5) [Weeks, Days, Hours, Minutes, Seconds]
      let intervals          = periods ++ fractionals
      let histogram          = mkDateHistogram (FieldName "postDate")
      let search interval    = mkAggregateSearch Nothing $ mkAggregations "byDate" $ DateHistogramAgg (histogram interval)
      let expect interval    = searchExpectAggs (search interval)
      let valid interval     = searchValidBucketAgg (search interval) "byDate" toDateHistogram
      forM_ intervals expect
      forM_ intervals valid

  describe "ToJSON RegexpFlags" $ do
    it "generates the correct JSON for AllRegexpFlags" $
      toJSON AllRegexpFlags `shouldBe` String "ALL"

    it "generates the correct JSON for NoRegexpFlags" $
      toJSON NoRegexpFlags `shouldBe` String "NONE"

    it "generates the correct JSON for SomeRegexpFlags" $
      let flags = AnyString :| [ Automaton
                               , Complement
                               , Empty
                               , Intersection
                               , Interval ]
      in toJSON (SomeRegexpFlags flags) `shouldBe` String "ANYSTRING|AUTOMATON|COMPLEMENT|EMPTY|INTERSECTION|INTERVAL"

    prop "removes duplicates from flags" $ \(flags :: RegexpFlags) ->
      let String str = toJSON flags
          flagStrs   = T.splitOn "|" str
      in noDuplicates flagStrs
<<<<<<< HEAD
      
=======


  describe "omitNulls" $ do
    it "checks that omitNulls drops list elements when it should" $
       let dropped = omitNulls $ [ "test1" .= (toJSON ([] :: [Int]))
                                 , "test2" .= (toJSON ("some value" :: Text))]
       in dropped `shouldBe` Object (fromList [("test2", String "some value")])

    it "checks that omitNulls doesn't drop list elements when it shouldn't" $
       let notDropped = omitNulls $ [ "test1" .= (toJSON ([1] :: [Int]))
                                    , "test2" .= (toJSON ("some value" :: Text))]
       in notDropped `shouldBe` Object (fromList [ ("test1", Array (V.fromList [Number 1.0]))
                                                 , ("test2", String "some value")])
    it "checks that omitNulls drops non list elements when it should" $
       let dropped = omitNulls $ [ "test1" .= (toJSON Null)
                                 , "test2" .= (toJSON ("some value" :: Text))]
       in dropped `shouldBe` Object (fromList [("test2", String "some value")])
    it "checks that omitNulls doesn't drop non list elements when it shouldn't" $
       let notDropped = omitNulls $ [ "test1" .= (toJSON (1 :: Int))
                                    , "test2" .= (toJSON ("some value" :: Text))]
       in notDropped `shouldBe` Object (fromList [ ("test1", Number 1.0)
                                                 , ("test2", String "some value")])
>>>>>>> f4d0e108
<|MERGE_RESOLUTION|>--- conflicted
+++ resolved
@@ -3,34 +3,14 @@
 
 module Main where
 
-<<<<<<< HEAD
-import Control.Applicative
-import Control.Monad
-import Database.Bloodhound
-import Data.Aeson
-import Data.Aeson.Types (parseMaybe)
-import Data.List (nub, elemIndex)
-import Data.List.NonEmpty (NonEmpty(..))
-import Data.Time.Calendar (Day(..))
-import Data.Time.Clock (secondsToDiffTime, UTCTime(..))
-import Data.Text (Text)
-import qualified Data.Text as T
-import GHC.Generics (Generic)
-import Network.HTTP.Client
-import qualified Network.HTTP.Types.Status as NHTS
-import Prelude hiding (filter, putStrLn)
-import Test.Hspec
-import Test.Hspec.QuickCheck (prop)
-import Test.QuickCheck
-import qualified Data.Map.Strict as M
-
-import System.IO
-=======
 import           Control.Applicative
+import           Control.Monad
 import           Data.Aeson
+import           Data.Aeson.Types          (parseMaybe)
 import           Data.HashMap.Strict       (fromList)
 import           Data.List                 (nub)
 import           Data.List.NonEmpty        (NonEmpty (..))
+import qualified Data.Map.Strict           as M
 import           Data.Text                 (Text)
 import qualified Data.Text                 as T
 import           Data.Time.Calendar        (Day (..))
@@ -44,7 +24,6 @@
 import           Test.Hspec
 import           Test.Hspec.QuickCheck     (prop)
 import           Test.QuickCheck
->>>>>>> f4d0e108
 
 testServer  :: Server
 testServer  = Server "http://localhost:9200"
@@ -524,10 +503,6 @@
       let String str = toJSON flags
           flagStrs   = T.splitOn "|" str
       in noDuplicates flagStrs
-<<<<<<< HEAD
-      
-=======
-
 
   describe "omitNulls" $ do
     it "checks that omitNulls drops list elements when it should" $
@@ -548,5 +523,4 @@
        let notDropped = omitNulls $ [ "test1" .= (toJSON (1 :: Int))
                                     , "test2" .= (toJSON ("some value" :: Text))]
        in notDropped `shouldBe` Object (fromList [ ("test1", Number 1.0)
-                                                 , ("test2", String "some value")])
->>>>>>> f4d0e108
+                                                 , ("test2", String "some value")])